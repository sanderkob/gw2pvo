--- conflicted
+++ resolved
@@ -23,6 +23,16 @@
         labels = { -1 : 'Offline', 0 : 'Waiting', 1 : 'Normal', 2: 'Fault' }
         return labels[status] if status in labels else 'Unknown'
 
+    def calcPvVoltage(self, data):
+        pv_voltages = [
+            data['vpv' + str(i)]
+            for i in range(1, 5)
+            if 'vpv' + str(i) in data
+            if data['vpv' + str(i)]
+            if data['vpv' + str(i)] < 6553
+        ]
+        return round(sum(pv_voltages), 1)
+
     def getCurrentReadings(self):
         ''' Download the most recent readings from the GoodWe API. '''
 
@@ -31,7 +41,6 @@
         }
         data = self.call("v2/PowerStation/GetMonitorDetailByPowerstationId", payload)
 
-<<<<<<< HEAD
         result = {
             'status' : 'Unknown',
             'pgrid_w' : 0,
@@ -39,30 +48,10 @@
             'etotal_kwh' : 0,
             'grid_voltage' : 0,
             'pv_voltage' : 0,
-=======
-        inverterData = data['inverter'][0]
-
-        pv_voltages = [
-            inverterData['d']['vpv' + str(i)]
-            for i in range(1, 5)
-            if 'vpv' + str(i) in inverterData['d']
-            if inverterData['d']['vpv' + str(i)]
-            if inverterData['d']['vpv' + str(i)] < 6553
-        ]
-
-        result = {
-            'status' : self.status[inverterData['status']],
-            'pgrid_w' : inverterData['out_pac'],
-            'eday_kwh' : inverterData['eday'],
-            'etotal_kwh' : inverterData['etotal'],
-            'grid_voltage' : self.parseValue(inverterData['output_voltage'], 'V'),
-            'pv_voltage' : round(sum(pv_voltages), 1),
->>>>>>> d5add494
             'latitude' : data['info'].get('latitude'),
             'longitude' : data['info'].get('longitude')
         }
 
-<<<<<<< HEAD
         count = 0
         for inverterData in data['inverter']:
             status = self.statusText(inverterData['status'])
@@ -70,7 +59,7 @@
                 result['status'] = status
                 result['pgrid_w'] += inverterData['out_pac']
                 result['grid_voltage'] += self.parseValue(inverterData['output_voltage'], 'V')
-                result['pv_voltage'] += inverterData['d']['vpv1']
+                result['pv_voltage'] += self.calcPvVoltage(inverterData['d'])
                 count += 1
             result['eday_kwh'] += inverterData['eday']
             result['etotal_kwh'] += inverterData['etotal']
@@ -84,10 +73,8 @@
             result['status'] = self.statusText(inverterData['status'])
             result['pgrid_w'] = inverterData['out_pac']
             result['grid_voltage'] = self.parseValue(inverterData['output_voltage'], 'V')
-            result['pv_voltage'] = inverterData['d']['vpv1']
-
-=======
->>>>>>> d5add494
+            result['pv_voltage'] = self.calcPvVoltage(inverterData['d'])
+
         message = "{status}, {pgrid_w} W now, {eday_kwh} kWh today, {etotal_kwh} kWh all time, {grid_voltage} V grid, {pv_voltage} V PV".format(**result)
         if result['status'] == 'Normal' or result['status'] == 'Offline':
             logging.info(message)
